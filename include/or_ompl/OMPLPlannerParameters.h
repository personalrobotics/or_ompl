--- conflicted
+++ resolved
@@ -45,169 +45,18 @@
     OMPLPlannerParameters()
         : m_seed(0)
         , m_timeLimit(10)
+        , m_pollPeriod(0.2)
         , m_plannerType("")
+        , m_isAnytime(false)
         , m_isProcessing(false)
         , m_dat_filename("")
         , m_trajs_fileformat("")
     {
-<<<<<<< HEAD
-        public:
-            OMPLPlannerParameters() :
-                m_seed(0),
-                m_timeLimit(10),
-                m_anytimeTimeLimit(.1),
-                m_isAnytime(false),
-                m_plannerType("RRTConnect"),
-                m_isProcessing(false),
-                m_rrtRange(0.0), /* 0.0 means dont set */
-                m_rrtGoalBias(0.0), /* 0.0 means dont set */
-                m_rrtStarBallRadiusConstant(0.0), /* 0.0 means dont set */
-                m_rrtStarMaxBallRadius(0.0), /* 0.0 means dont set */
-                m_dat_filename(""),
-                m_trajs_fileformat("")
-            {
-                _vXMLParameters.push_back("seed");
-                _vXMLParameters.push_back("time_limit");
-                _vXMLParameters.push_back("anytime_time_limit");
-                _vXMLParameters.push_back("is_anytime");
-                _vXMLParameters.push_back("planner_type");
-                _vXMLParameters.push_back("rrt_range");
-                _vXMLParameters.push_back("rrt_goal_bias");
-                _vXMLParameters.push_back("rrtstar_ball_radius_constant");
-                _vXMLParameters.push_back("rrtstar_max_ball_radius");
-                _vXMLParameters.push_back("dat_filename");
-                _vXMLParameters.push_back("trajs_fileformat");
-            }
-
-            unsigned int m_seed;
-            double m_timeLimit;
-            double m_anytimeTimeLimit;
-            bool m_isAnytime;
-            std::string m_plannerType;
-            bool m_isProcessing;
-            double m_rrtRange;
-            double m_rrtGoalBias;
-            double m_rrtStarBallRadiusConstant;
-            double m_rrtStarMaxBallRadius;
-            std::string m_dat_filename;
-            std::string m_trajs_fileformat;
-
-        protected:
-            virtual bool serialize(std::ostream& O) const
-            {
-                if (!PlannerParameters::serialize(O))
-                {
-                    return false;
-                }
-
-                O << "<seed>" << m_seed << "</seed>" << std::endl;
-                O << "<time_limit>" << m_timeLimit << "</time_limit>" << std::endl;
-                O << "<anytime_time_limit>" << m_anytimeTimeLimit << "</anytime_time_limit>" << std::endl;
-                O << "<is_anytime>" << m_isAnytime << "</is_anytime>" << std::endl;
-                O << "<planner_type>" << m_plannerType << "</planner_type>" << std::endl;
-                O << "<rrt_range>" << m_rrtRange << "</rrt_range>" << std::endl;
-                O << "<rrt_goal_bias>" << m_rrtGoalBias << "</rrt_goal_bias>" << std::endl;
-                O << "<rrtstar_ball_radius_constant>" << m_rrtStarBallRadiusConstant << "</rrtstar_ball_radius_constant>" << std::endl;
-                O << "<rrtstar_max_ball_radius>" << m_rrtStarMaxBallRadius << "</rrtstar_max_ball_radius>" << std::endl;
-                O << "<dat_filename>" << m_dat_filename << "</dat_filename>" << std::endl;
-                O << "<trajs_fileformat>" << m_trajs_fileformat << "</trajs_fileformat>" << std::endl;
-
-                return !!O;
-            }
-
-            ProcessElement startElement(const std::string& name, const std::list<std::pair<std::string, std::string> >& atts)
-            {
-                if (m_isProcessing)
-                {
-                    return PE_Ignore;
-                }
-                switch (OpenRAVE::PlannerBase::PlannerParameters::startElement(name, atts))
-                {
-                    case PE_Pass:
-                        break;
-                    case PE_Support:
-                        return PE_Support;
-                    case PE_Ignore:
-                        return PE_Ignore;
-                }
-
-                m_isProcessing =
-                     name == "seed"
-                  || name == "time_limit"
-                  || name == "anytime_time_limit"
-                  || name == "is_anytime"
-                  || name == "planner_type"
-                  || name == "rrt_range"
-                  || name == "rrt_goal_bias"
-                  || name == "rrtstar_ball_radius_constant"
-                  || name == "rrtstar_max_ball_radius"
-                  || name == "dat_filename"
-                  || name == "trajs_fileformat";
-
-                return m_isProcessing ? PE_Support : PE_Pass;
-            }
-
-            virtual bool endElement(const std::string& name)
-            {
-                if (m_isProcessing)
-                {
-                    if (name == "seed")
-                    {
-                        _ss >> m_seed;
-                    }
-                    else if (name == "time_limit")
-                    {
-                        _ss >> m_timeLimit;
-                    }
-                    else if (name == "anytime_time_limit")
-                    {
-                        _ss >> m_anytimeTimeLimit;
-                    }
-                    else if (name == "is_anytime")
-                    {
-                        _ss >> m_isAnytime;
-                    }
-                    else if(name == "planner_type")
-                    {
-                        _ss >> m_plannerType;
-                    }
-                    else if(name == "rrt_range")
-                    {
-                        _ss >> m_rrtRange;
-                    }
-                    else if(name == "rrt_goal_bias")
-                    {
-                        _ss >> m_rrtGoalBias;
-                    }
-                    else if(name == "rrtstar_ball_radius_constant")
-                    {
-                        _ss >> m_rrtStarBallRadiusConstant;
-                    }
-                    else if(name == "rrtstar_max_ball_radius")
-                    {
-                        _ss >> m_rrtStarMaxBallRadius;
-                    }
-                    else if(name == "dat_filename")
-                    {
-                        _ss >> m_dat_filename;
-                    }
-                    else if(name == "trajs_fileformat")
-                    {
-                        _ss >> m_trajs_fileformat;
-                    }
-                    else
-                    {
-                        RAVELOG_WARN(str(boost::format("unknown tag %s\n") % name));
-                    }
-                    m_isProcessing = false;
-                    return false;
-                }
-
-                return PlannerParameters::endElement(name);
-=======
         _vXMLParameters.push_back("seed");
         _vXMLParameters.push_back("time_limit");
+        _vXMLParameters.push_back("poll_period");
         _vXMLParameters.push_back("planner_type");
+        _vXMLParameters.push_back("is_anytime");
         _vXMLParameters.push_back("dat_filename");
         _vXMLParameters.push_back("trajs_fileformat");
     }
@@ -215,6 +64,7 @@
     unsigned int m_seed;
     double m_timeLimit;
     std::string m_plannerType;
+    bool m_isAnytime;
     bool m_isProcessing;
     std::string m_dat_filename;
     std::string m_trajs_fileformat;
@@ -228,7 +78,9 @@
 
         O << "<seed>" << m_seed << "</seed>" << std::endl;
         O << "<time_limit>" << m_timeLimit << "</time_limit>" << std::endl;
+        O << "<poll_period>" << m_pollPeriod << "</poll_period>" << std::endl;
         O << "<planner_type>" << m_plannerType << "</planner_type>" << std::endl;
+        O << "<is_anytime>" << m_isAnytime << "</is_anytime>" << std::endl;
         O << "<dat_filename>" << m_dat_filename << "</dat_filename>" << std::endl;
         O << "<trajs_fileformat>" << m_trajs_fileformat << "</trajs_fileformat>" << std::endl;
 
@@ -254,7 +106,9 @@
         m_isProcessing =
              name == "seed"
           || name == "time_limit"
+          || name == "poll_period"
           || name == "planner_type"
+          || name == "is_anytime"
           || name == "dat_filename"
           || name == "trajs_fileformat";
 
@@ -268,15 +122,18 @@
                 _ss >> m_seed;
             } else if (name == "time_limit") {
                 _ss >> m_timeLimit;
+            } else if (name == "poll_period") {
+                _ss >> m_pollPeriod;
             } else if (name == "planner_type") {
                 _ss >> m_plannerType;
+            } else if (name == "is_anytime") {
+                _ss >> m_isAnytime;
             } else if (name == "dat_filename") {
                 _ss >> m_dat_filename; }
             else if (name == "trajs_fileformat") {
                 _ss >> m_trajs_fileformat;
             } else {
                 RAVELOG_WARN(str(boost::format("unknown tag %s\n") % name));
->>>>>>> d33253b3
             }
             m_isProcessing = false;
             return false;
