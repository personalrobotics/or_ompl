--- conflicted
+++ resolved
@@ -45,35 +45,23 @@
     OMPLPlannerParameters()
         : m_seed(0)
         , m_timeLimit(10)
-<<<<<<< HEAD
         , m_pollPeriod(0.2)
-        , m_plannerType("")
         , m_isAnytime(false)
-=======
->>>>>>> 3703ff01
         , m_isProcessing(false)
         , m_dat_filename("")
         , m_trajs_fileformat("")
     {
         _vXMLParameters.push_back("seed");
         _vXMLParameters.push_back("time_limit");
-<<<<<<< HEAD
         _vXMLParameters.push_back("poll_period");
-        _vXMLParameters.push_back("planner_type");
         _vXMLParameters.push_back("is_anytime");
-=======
->>>>>>> 3703ff01
         _vXMLParameters.push_back("dat_filename");
         _vXMLParameters.push_back("trajs_fileformat");
     }
 
     unsigned int m_seed;
     double m_timeLimit;
-<<<<<<< HEAD
-    std::string m_plannerType;
     bool m_isAnytime;
-=======
->>>>>>> 3703ff01
     bool m_isProcessing;
     std::string m_dat_filename;
     std::string m_trajs_fileformat;
@@ -87,12 +75,8 @@
 
         O << "<seed>" << m_seed << "</seed>" << std::endl;
         O << "<time_limit>" << m_timeLimit << "</time_limit>" << std::endl;
-<<<<<<< HEAD
         O << "<poll_period>" << m_pollPeriod << "</poll_period>" << std::endl;
-        O << "<planner_type>" << m_plannerType << "</planner_type>" << std::endl;
         O << "<is_anytime>" << m_isAnytime << "</is_anytime>" << std::endl;
-=======
->>>>>>> 3703ff01
         O << "<dat_filename>" << m_dat_filename << "</dat_filename>" << std::endl;
         O << "<trajs_fileformat>" << m_trajs_fileformat << "</trajs_fileformat>" << std::endl;
 
@@ -118,12 +102,8 @@
         m_isProcessing =
              name == "seed"
           || name == "time_limit"
-<<<<<<< HEAD
           || name == "poll_period"
-          || name == "planner_type"
           || name == "is_anytime"
-=======
->>>>>>> 3703ff01
           || name == "dat_filename"
           || name == "trajs_fileformat";
 
@@ -137,15 +117,10 @@
                 _ss >> m_seed;
             } else if (name == "time_limit") {
                 _ss >> m_timeLimit;
-<<<<<<< HEAD
             } else if (name == "poll_period") {
                 _ss >> m_pollPeriod;
-            } else if (name == "planner_type") {
-                _ss >> m_plannerType;
             } else if (name == "is_anytime") {
                 _ss >> m_isAnytime;
-=======
->>>>>>> 3703ff01
             } else if (name == "dat_filename") {
                 _ss >> m_dat_filename; }
             else if (name == "trajs_fileformat") {
