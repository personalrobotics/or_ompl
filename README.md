or_ompl
=======

<<<<<<< HEAD
[OpenRAVE](http://openrave.org/) bindings for the [OMPL](http://ompl.kavrakilab.org/) suite of motion planning algorithms. This package provides an "ompl" plugin that implements the `OpenRAVE::PlannerBase` interface and delegates planning requests to an OMPL planner. This is implemented by providing OMPL with a custom "state validity checker" that uses OpenRAVE to check collision with the environment.
=======
[OpenRAVE](http://openrave.org/) bindings for the
[OMPL](http://ompl.kavrakilab.org/) suite of motion planning algorithms. This
package provides an OMPL plugin that implements the `OpenRAVE::PlannerBase`
interface and delegates planning requests to an OMPL planner. It also includes
the "OMPLSimplifier" plugin that exposes OMPL's `PathSimplifier` to OpenRAVE
through the same interface. See [this demo video](http://youtu.be/6qRRbvNzHG8)
for a brief overview of or_ompl's features.
>>>>>>> 3ff72bb9

Each instance of the OpenRAVE plugin wraps a single OMPL planning algorithm that specified during construction. The following keyword arguments are supported:

<<<<<<< HEAD
- RRT
- RRTConnect
- pRRT
- LazyRRT
- RRTstar
- BallTreeRRTstar
- PRM
- EST
- KPIECE
- BKPIECE
- LBKPIECE

It is possible to load multiple instances of the plugin with different planners into the same environment, e.g. to plan with both RRT-Connect and RRT*. We aim to support all planners that are implemented in OMPL. Please [send us a pull request](https://github.com/personalrobotics/or_ompl/compare/) or [open an issue](https://github.com/personalrobotics/or_ompl/issues/new) if a planner you are interested in using is not wrapped.
=======
or_ompl wraps each OMPL geometric planner as an OpenRAVE planner that
implements the `PlannerBase` interface. E.g. OMPL's RRTConnect algorithm is
exposed through a `OMPL_RRTConnect` planner in OpenRAVE. The planning time
limit and any planner parameters that are exposed through OMPL's `ParamSet`
class can be set by name in the `PlannerParameters` struct in OpenRAVE.

The wrapper classes necessary to call a planner are automatically generated
from the `planners.yaml` configuration file by the Python script
`scripts/wrap_planners.py`. If you find that a planner is missing, please [open
an issue](https://github.com/personalrobotics/or_ompl/issues/new) or send a
[send us a pull request](https://github.com/personalrobotics/or_ompl/compare/)
with an updated 'planners.yaml' file. The presence or absence of each planner
is determined by testing whether the corresponding header file exists in the
OMPL include directory.
>>>>>>> 3ff72bb9

Example
-------

The following Python code will plan using OMPL's implementation of RRT-Connect. We assume that the variables `env`, `robot`, and `params` have been properly set for your particular scenario. See the [documentation on the OpenRAVE website](http://openrave.org/docs/latest_stable/tutorials/openravepy_examples/#directly-launching-planners) for more information about how to directly invoke a planner.

<<<<<<< HEAD
    planner = openravepy.RaveCreatePlanner(env, 'ompl RRTConnect')
    planner.InitPlan(robot, params)
        
    traj = openravepy.RaveCreateTrajectory(env, '')
    planner.PlanPath(traj)
    
=======
 - [OpenRAVE](http://openrave.org/) 0.8 or above (primarily developed in 0.9)
 - [OMPL](http://ompl.kavrakilab.org/) 0.10 or above (primarily developed in 0.10 and 0.13)
 - [ROS](http://ros.org/) optional, see below

## Installation Instructions

The `CMakeLists.txt` file in the root of this repository supports three
different types of builds:

1. [Catkin](http://wiki.ros.org/catkin): for ROS groovy and above (preferred)
2. [rosbuild](http://wiki.ros.org/rosbuild): for ROS fuerte
3. Pure CMake: no ROS dependency

See the appropriate section below for installation instructions specific to
your environment.

### Catkin Instructions

This preferred way of building or_ompl. In this case, you should have OpenRAVE
and OMPL installed as system dependencies. We use a helper package called
[openrave_catkin](https://github.com/personalrobotics/openrave_catkin) to
manage the build process.

Once the dependencies are satisfied, you can simply clone this repository into
your Catkin workspace and run `catkin_make`:

    $ . /my/workspace/devel/setup.bash
    $ cd /my/workspace/src
    $ git clone https://github.com/personalrobotics/openrave_catkin.git
    $ git clone https://github.com/personalrobotics/or_ompl.git
    $ cd ..
    $ catkin_make

This will build the OpenRAVE plugins into the `share/openrave-0.9/plugins`
directory in your devel space. If you run `catkin_make install` the plugin will
be installed to the same directory in your install space. In both cases, the
corresponding directory will be automatically added to your `OPENRAVE_PLUGINS`
path using a [Catkin environment
hook](http://docs.ros.org/fuerte/api/catkin/html/macros.html#catkin_add_env_hooks).
See the [documentation for
openrave_catkin](https://github.com/personalrobotics/openrave_catkin/blob/master/README.md)
for more information.

### rosbuild Instructions

In ROS fuerte, you can use rosbuild to build or_ompl just like any other ROS
package. When using rosbuild, we assume that OMPL and OpenRAVE are both
installed through wrapper ROS packages.  The wrapper package for OpenRAVE is
provided by the [openrave_planning](https://github.com/jsk-ros-pkg/openrave_planning) stack.

Once the dependencies are satisified, you can simply clone this repository into
your `ROS_PACKAGE_PATH` and run `rosmake`:

    $ cd /my/workspace
    $ export ROS_PACKAGE_PATH="$(pwd):${ROS_PACKAGE_PATH}"
    $ git clone https://github.com/personalrobotics/or_ompl.git
    $ rosmake or_ompl

The OpenRAVE plugins are built to the library `bin/libor_ompl.so`. You will
need to manually add this directory to your `OPENRAVE_PLUGINS` path so that
OpenRAVE can find it:

    $ export OPENRAVE_PLUGINS="$(pwd)/or_ompl/lib:${OPENRAVE_PLUGINS}"

### Standalone Build Instructions

You can build or_ompl entirely ROS-agnostic by setting the `NO_ROS` variable:

    $ git clone https://github.com/personalrobotics/or_ompl.git
    $ mkdir build
    $ cd build
    $ cmake -DNO_ROS:bool=1 ..
    $ make

Just as in the rosbuild case, this will build the plugin in the `lib/`
directory. You will need to add this directory to your `OPENRAVE_PLUGINS` path
so that OpenRAVE can find it.

## Limitations

Wherever possible we aim to fully support the full breadth of features in both
OMPL and OpenRAVE. However, you should be aware of a few limitations:

 - per-joint weights are not supported (unit weights are assumed)
 - per-joint resolutions are not supported (a conservative resolution is selected)
 - kineodynamic planning is not supported
 - planning with affine DOFs is not implemented
 - continuous rotation joints are not supported
 - simplifier does not work with the `SmoothTrajectory` helper function
 - no support for multi-query planning (e.g. PRM)

None of these are fundamental issues and we hope, perhaps with your help, to
shrink this list over time.  We would welcome [pull
requests](https://github.com/personalrobotics/or_ompl/compare/) for any of
these features.

## Usage

You can find planners provided by this plugin by looking for planners that
start with the `OMPL_` prefix in the output of `openrave --listplugins`.

The following Python code will plan using OMPL's implementation of RRT-Connect,
then shortcut the trajectory using OMPL's path simplifier.  We assume that the
variable `robot` is an OpenRAVE robot that is configured with an appropriate
set of active DOFs:

    from openravepy import *

    env = ... # your environment
    robot = ... # your robot
    planner = RaveCreatePlanner(env, 'OMPL_RRTConnect')
    simplifier = RaveCreatePlanner(env, 'OMPL_Simplifier')

    # Setup the planning instance.
    params = Planner.PlannerParameters()
    params.SetRobotActiveJoints(robot)
    params.SetGoalConfig(goal)

    # Set the timeout and planner-specific parameters. You can view a list of
    # supported parameters by calling: planner.SendCommand('GetParameters')
    params.SetExtraParameters('<range>0.02</range>')

    planner.InitPlan(robot, params)

    # Invoke the planner.
    traj = RaveCreateTrajectory(env, '')
    result = planner.PlanPath(traj)
    assert result == PlannerStatus.HasSolution
    
    # Shortcut the path.
    simplifier.InitPlan(robot, Planner.PlannerParameters())
    result = simplifier.PlanPath(traj)
    assert result == PlannerStatus.HasSolution

    # Time the trajectory.
    result = planningutils.RetimeTrajectory(traj)
    assert result == PlannerStatus.HasSolution

    # Execute the trajectory.
    robot.GetController().SetPath(traj)

A working version of this script is included in `scripts/example.py`. See the
[documentation on the OpenRAVE website](http://openrave.org/docs/latest_stable/tutorials/openravepy_examples/#directly-launching-planners)
for more information about how to invoke an OpenRAVE planner.

## License
or_ompl is licensed under a BSD license. See `LICENSE` for more information.

## Contributors
or_ompl was developed by the [Personal Robotics Lab](https://personalrobotics.ri.cmu.edu) in the [Robotics
Institute](http://ri.cmu.edu) at [Carnegie Mellon University](http://www.cmu.edu). This plugin was written by [Michael
Koval](http://mkoval.org) and grew out of earlier plugin written by [Christopher Dellin](http://www.ri.cmu.edu/person.html?person_id=2267) and [Matthew Klingensmith](http://www.ri.cmu.edu/person.html?person_id=2744).
>>>>>>> 3ff72bb9
<|MERGE_RESOLUTION|>--- conflicted
+++ resolved
@@ -1,9 +1,5 @@
-or_ompl
-=======
+# or_ompl
 
-<<<<<<< HEAD
-[OpenRAVE](http://openrave.org/) bindings for the [OMPL](http://ompl.kavrakilab.org/) suite of motion planning algorithms. This package provides an "ompl" plugin that implements the `OpenRAVE::PlannerBase` interface and delegates planning requests to an OMPL planner. This is implemented by providing OMPL with a custom "state validity checker" that uses OpenRAVE to check collision with the environment.
-=======
 [OpenRAVE](http://openrave.org/) bindings for the
 [OMPL](http://ompl.kavrakilab.org/) suite of motion planning algorithms. This
 package provides an OMPL plugin that implements the `OpenRAVE::PlannerBase`
@@ -11,25 +7,13 @@
 the "OMPLSimplifier" plugin that exposes OMPL's `PathSimplifier` to OpenRAVE
 through the same interface. See [this demo video](http://youtu.be/6qRRbvNzHG8)
 for a brief overview of or_ompl's features.
->>>>>>> 3ff72bb9
 
-Each instance of the OpenRAVE plugin wraps a single OMPL planning algorithm that specified during construction. The following keyword arguments are supported:
+This is implemented by initializing OMPL with a state space that matches the
+joint limits and resolutions of the robot's active DOFs. Collision checking
+is implemented by providing OMPL with a custom "state validity checker"
+that uses OpenRAVE's `CheckCollision` and `CheckSelfCollision` calls to check
+for collision with the environment.
 
-<<<<<<< HEAD
-- RRT
-- RRTConnect
-- pRRT
-- LazyRRT
-- RRTstar
-- BallTreeRRTstar
-- PRM
-- EST
-- KPIECE
-- BKPIECE
-- LBKPIECE
-
-It is possible to load multiple instances of the plugin with different planners into the same environment, e.g. to plan with both RRT-Connect and RRT*. We aim to support all planners that are implemented in OMPL. Please [send us a pull request](https://github.com/personalrobotics/or_ompl/compare/) or [open an issue](https://github.com/personalrobotics/or_ompl/issues/new) if a planner you are interested in using is not wrapped.
-=======
 or_ompl wraps each OMPL geometric planner as an OpenRAVE planner that
 implements the `PlannerBase` interface. E.g. OMPL's RRTConnect algorithm is
 exposed through a `OMPL_RRTConnect` planner in OpenRAVE. The planning time
@@ -44,21 +28,12 @@
 with an updated 'planners.yaml' file. The presence or absence of each planner
 is determined by testing whether the corresponding header file exists in the
 OMPL include directory.
->>>>>>> 3ff72bb9
 
-Example
--------
+## Dependencies
 
-The following Python code will plan using OMPL's implementation of RRT-Connect. We assume that the variables `env`, `robot`, and `params` have been properly set for your particular scenario. See the [documentation on the OpenRAVE website](http://openrave.org/docs/latest_stable/tutorials/openravepy_examples/#directly-launching-planners) for more information about how to directly invoke a planner.
+See the `package.xml` file for a full list of dependencies. These are the major
+dependencies:
 
-<<<<<<< HEAD
-    planner = openravepy.RaveCreatePlanner(env, 'ompl RRTConnect')
-    planner.InitPlan(robot, params)
-        
-    traj = openravepy.RaveCreateTrajectory(env, '')
-    planner.PlanPath(traj)
-    
-=======
  - [OpenRAVE](http://openrave.org/) 0.8 or above (primarily developed in 0.9)
  - [OMPL](http://ompl.kavrakilab.org/) 0.10 or above (primarily developed in 0.10 and 0.13)
  - [ROS](http://ros.org/) optional, see below
@@ -210,5 +185,4 @@
 ## Contributors
 or_ompl was developed by the [Personal Robotics Lab](https://personalrobotics.ri.cmu.edu) in the [Robotics
 Institute](http://ri.cmu.edu) at [Carnegie Mellon University](http://www.cmu.edu). This plugin was written by [Michael
-Koval](http://mkoval.org) and grew out of earlier plugin written by [Christopher Dellin](http://www.ri.cmu.edu/person.html?person_id=2267) and [Matthew Klingensmith](http://www.ri.cmu.edu/person.html?person_id=2744).
->>>>>>> 3ff72bb9
+Koval](http://mkoval.org) and grew out of earlier plugin written by [Christopher Dellin](http://www.ri.cmu.edu/person.html?person_id=2267) and [Matthew Klingensmith](http://www.ri.cmu.edu/person.html?person_id=2744).