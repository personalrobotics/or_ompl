/***********************************************************************

Copyright (c) 2014, Carnegie Mellon University
All rights reserved.

Authors: Michael Koval <mkoval@cs.cmu.edu>
         Matthew Klingensmith <mklingen@cs.cmu.edu>
         Christopher Dellin <cdellin@cs.cmu.edu>

Redistribution and use in source and binary forms, with or without
modification, are permitted provided that the following conditions are
met:

  Redistributions of source code must retain the above copyright
  notice, this list of conditions and the following disclaimer.

  Redistributions in binary form must reproduce the above copyright
  notice, this list of conditions and the following disclaimer in the
  documentation and/or other materials provided with the distribution.

THIS SOFTWARE IS PROVIDED BY THE COPYRIGHT HOLDERS AND CONTRIBUTORS
"AS IS" AND ANY EXPRESS OR IMPLIED WARRANTIES, INCLUDING, BUT NOT
LIMITED TO, THE IMPLIED WARRANTIES OF MERCHANTABILITY AND FITNESS FOR
A PARTICULAR PURPOSE ARE DISCLAIMED. IN NO EVENT SHALL THE COPYRIGHT
HOLDER OR CONTRIBUTORS BE LIABLE FOR ANY DIRECT, INDIRECT, INCIDENTAL,
SPECIAL, EXEMPLARY, OR CONSEQUENTIAL DAMAGES (INCLUDING, BUT NOT
LIMITED TO, PROCUREMENT OF SUBSTITUTE GOODS OR SERVICES; LOSS OF USE,
DATA, OR PROFITS; OR BUSINESS INTERRUPTION) HOWEVER CAUSED AND ON ANY
THEORY OF LIABILITY, WHETHER IN CONTRACT, STRICT LIABILITY, OR TORT
(INCLUDING NEGLIGENCE OR OTHERWISE) ARISING IN ANY WAY OUT OF THE USE
OF THIS SOFTWARE, EVEN IF ADVISED OF THE POSSIBILITY OF SUCH DAMAGE.

*************************************************************************/
#include <time.h>
#include <tinyxml.h>
#include <boost/chrono.hpp>
#include <boost/foreach.hpp>
#include <boost/make_shared.hpp>
#include <ompl/config.h>
#include <ompl/base/goals/GoalStates.h>
#include <ompl/base/StateSpaceTypes.h>
#include <ompl/base/StateSpace.h>
#include <ompl/base/spaces/RealVectorStateSpace.h>
#include <or_ompl/OMPLConversions.h>
#include <or_ompl/OMPLPlanner.h>
#include <or_ompl/TSRGoal.h>
#include <or_ompl/PlannerRegistry.h>

namespace or_ompl
{

OMPLPlanner::OMPLPlanner(OpenRAVE::EnvironmentBasePtr penv,
                         PlannerFactory const &planner_factory)
    : OpenRAVE::PlannerBase(penv)
    , m_initialized(false)
    , m_planner_factory(planner_factory)

{
    RegisterCommand("GetParameters",
        boost::bind(&OMPLPlanner::GetParametersCommand, this, _1, _2),
        "returns the list of accepted planner parameters"
    );

    RegisterCommand("GetParameterValue",
        boost::bind(&OMPLPlanner::GetParameterValCommand, this, _1, _2),
        "returns the value of a specific parameter"
    );

    RegisterCommand("GetTimes",
        boost::bind(&OMPLPlanner::GetTimes,this,_1,_2),
        "get timing information from last plan");

}

OMPLPlanner::~OMPLPlanner()
{
}

bool OMPLPlanner::InitPlan(OpenRAVE::RobotBasePtr robot, std::istream& input)
{
    OMPLPlannerParametersPtr params = boost::make_shared<OMPLPlannerParameters>();
    input >> *params;
    return InitPlan(robot, params);
}

bool OMPLPlanner::InitPlan(OpenRAVE::RobotBasePtr robot,
                           PlannerParametersConstPtr params_raw)
{
    m_initialized = false;

    try {
        typedef ompl::base::ScopedState<RobotStateSpace> ScopedState;

        if (!robot) {
            RAVELOG_ERROR("Robot must not be NULL.\n");
            return false;
        } else if (!params_raw) {
            RAVELOG_ERROR("Parameters must not be NULL.\n");
            return false;
        }

        m_robot = robot;
        m_totalCollisionTime = 0.0;
        m_totalPlanningTime = 0.0;
        m_numCollisionChecks = 0;

        std::vector<int> dof_indices = robot->GetActiveDOFIndices();
        const unsigned int num_dof = dof_indices.size();
        m_parameters = boost::make_shared<OMPLPlannerParameters>();
        m_parameters->copy(params_raw);

        RAVELOG_DEBUG("Creating state space.\n");
        m_state_space = CreateStateSpace(robot, *m_parameters);
        if (!m_state_space) {
            RAVELOG_ERROR("Failed creating state space.\n");
            return false;
        }

        RAVELOG_DEBUG("Creating OMPL setup.\n");
        m_simple_setup = boost::make_shared<ompl::geometric::SimpleSetup>(m_state_space);

        RAVELOG_DEBUG("Setting initial configuration.\n");
        if (m_parameters->vinitialconfig.size() % num_dof != 0) {
            RAVELOG_ERROR("Start configuration has incorrect DOF;"
                          " expected multiple of %d, got %d.\n",
                          num_dof, m_parameters->vinitialconfig.size());
            return false;
        }
        unsigned int num_starts = m_parameters->vinitialconfig.size() / num_dof;
        if (num_starts == 0) {
            RAVELOG_ERROR("No initial configurations provided.\n");
            return false;
        }
        
        if (num_starts == 1 && IsInOrCollision(m_parameters->vinitialconfig, dof_indices)) {
            RAVELOG_ERROR("Single initial configuration in collision.\n");
            return false;
        }
        
        for (unsigned int istart=0; istart<num_starts; istart++)
        {
            ScopedState q_start(m_state_space);
            for (size_t i = 0; i < num_dof; i++) {
                q_start->value(i) = m_parameters->vinitialconfig[istart*num_dof + i];
            }
            m_simple_setup->addStartState(q_start);
        }

        RAVELOG_DEBUG("Setting goal configuration.\n");
        std::vector<TSRChain::Ptr> goal_chains;
        BOOST_FOREACH(TSRChain::Ptr tsr_chain, m_parameters->m_tsrchains){
            if(tsr_chain->sampleGoal()){
                tsr_chain->setEnv(robot->GetEnv()); // required to enable distance to TSR chains
                goal_chains.push_back(tsr_chain);
            }else{
                RAVELOG_ERROR("Only goal TSR chains are supported by OMPL. Failing.\n");
                return false;
            }
        }

        if(goal_chains.size() > 0 && m_parameters->vgoalconfig.size() > 0){
            RAVELOG_ERROR("A goal TSR chain has been supplied and a goal configuration"
                          " has been specified. The desired behavior is ambiguous."
                          " Please specified one or the other.\n");
            return false;
        }

        if(goal_chains.size() > 0) {
            TSRGoal::Ptr goaltsr = boost::make_shared<TSRGoal>(m_simple_setup->getSpaceInformation(),
                                                               goal_chains,
                                                               robot);
            m_simple_setup->setGoal(goaltsr);
        }else{
            if (m_parameters->vgoalconfig.size() % num_dof != 0) {
                RAVELOG_ERROR("End configuration has incorrect DOF;"
                              "  expected multiple of %d, got %d.\n",
                              num_dof, m_parameters->vgoalconfig.size());
                return false;
            }
            unsigned int num_goals = m_parameters->vgoalconfig.size() / num_dof;
            if (num_goals == 0) {
                RAVELOG_ERROR("No goal configurations provided.\n");
                return false;
            }
            
            if (num_goals == 1) {
                if (IsInOrCollision(m_parameters->vgoalconfig, dof_indices)) {
                    RAVELOG_ERROR("Single goal configuration is in collision.\n");
                    return false;
                }
            
                ScopedState q_goal(m_state_space);
                for (size_t i = 0; i < num_dof; i++) {
                    q_goal->value(i) = m_parameters->vgoalconfig[i];
                }
                m_simple_setup->setGoalState(q_goal);
            } else {
                // if multiple possible goals specified,
                // don't check them all (this might be expensive)
                // and instead lead the planner check some
                ompl::base::GoalPtr ompl_goals(new ompl::base::GoalStates(
                    m_simple_setup->getSpaceInformation()));
                for (unsigned int igoal=0; igoal<num_goals; igoal++)
                {
                    ScopedState q_goal(m_state_space);
                    for (size_t i = 0; i < num_dof; i++) {
                        q_goal->value(i) = m_parameters->vgoalconfig[igoal*num_dof + i];
                    }
                    ompl_goals->as<ompl::base::GoalStates>()->addState(q_goal);
                }
                m_simple_setup->setGoal(ompl_goals);
            }
        }

        RAVELOG_DEBUG("Creating planner.\n");
        m_planner = CreatePlanner(*m_parameters);
        if (!m_planner) {
            RAVELOG_ERROR("Failed creating OMPL planner.\n");
            return false;
        }
        m_simple_setup->setPlanner(m_planner);

        RAVELOG_DEBUG("Setting state validity checker.\n");
        m_simple_setup->setStateValidityChecker(
            boost::bind(&or_ompl::OMPLPlanner::IsStateValid, this, _1));

        m_initialized = true;
        return true;
    } catch (std::runtime_error const &e) {
        RAVELOG_ERROR("InitPlan failed: %s\n", e.what());
        return false;
    }
}

ompl::base::PlannerPtr OMPLPlanner::CreatePlanner(
    OMPLPlannerParameters const &params)
{
    // Create the planner.
    ompl::base::SpaceInformationPtr const spaceInformation
            = m_simple_setup->getSpaceInformation();

    ompl::base::PlannerPtr planner(m_planner_factory(spaceInformation));
    if (!planner) {
        RAVELOG_ERROR("Failed creating planner.");
        return ompl::base::PlannerPtr();
    }

    // Populate planner parameters from the PlannerParameters.
    std::string const params_str = "<ExtraParams>"
                                   + m_parameters->_sExtraParameters
                                   + "</ExtraParams>";
    TiXmlDocument doc_xml;
    doc_xml.Parse(params_str.c_str());
    if (doc_xml.Error()) {
        RAVELOG_ERROR("Failed parsing XML parameters: %s\n",
                      doc_xml.ErrorDesc());
        return ompl::base::PlannerPtr();
    }

    TiXmlElement const *root_xml = doc_xml.RootElement();
    std::map<std::string, std::string> params_map;

    for (TiXmlElement const *it_ele = root_xml->FirstChildElement();
         it_ele;
         it_ele = it_ele->NextSiblingElement()) {
        // Extract the property name.
        std::string const key = it_ele->ValueStr();

        // Extract the property value.
        TiXmlNode const *node = it_ele->FirstChild();
        if (!node) {
            RAVELOG_ERROR("Failed parsing planner parameters:"
                          " Element '%s' does not contain a value.\n",
                          key.c_str());
            return ompl::base::PlannerPtr();
        }
        TiXmlText const *text = node->ToText();
        TiXmlNode const *next_node = node->NextSibling();
        if (!text || next_node) {
            RAVELOG_ERROR("Failed parsing planner parameters:"
                          " Element '%s' contains complex data.\n",
                          key.c_str());
        }
        std::string const value = text->Value();

        params_map.insert(std::make_pair(key, value));
    }

    ompl::base::ParamSet &param_set = planner->params();
    bool const is_success = param_set.setParams(params_map, false);

    // Print out the list of valid parameters.
    if (!is_success) {
        std::vector<std::string> param_names;
        param_set.getParamNames(param_names);

        std::stringstream param_stream; 
        BOOST_FOREACH (std::string const &param_name, param_names) {
            param_stream << " " << param_name;
        }
        std::string const param_str = param_stream.str();

        RAVELOG_ERROR("Invalid planner parameters."
                      " The following parameters are supported:%s\n",
                      param_str.c_str());
        return ompl::base::PlannerPtr();
    }
    return planner;
}

OpenRAVE::PlannerStatus OMPLPlanner::PlanPath(OpenRAVE::TrajectoryBasePtr ptraj)
{
    if (!m_initialized) {
        RAVELOG_ERROR("Unable to plan. Did you call InitPlan?\n");
        return OpenRAVE::PS_Failed;
    }

    boost::chrono::steady_clock::time_point const tic
       = boost::chrono::steady_clock::now();
    
    OpenRAVE::PlannerStatus planner_status;
    try {
        // TODO: Configure anytime algorithms to keep planning.
        //m_simpleSetup->getGoal()->setMaximumPathLength(0.0);

        {
            // Don't check collision with inactive links.
            OpenRAVE::CollisionCheckerBasePtr const collision_checker
                = GetEnv()->GetCollisionChecker();
            OpenRAVE::CollisionOptionsStateSaver const collision_saver(
                collision_checker, OpenRAVE::CO_ActiveDOFs, false);

            // Call the planner.
            m_simple_setup->solve(m_parameters->m_timeLimit);
        }

        if (m_simple_setup->haveExactSolutionPath()) {
            ToORTrajectory(m_robot, m_simple_setup->getSolutionPath(), ptraj);
            planner_status = OpenRAVE::PS_HasSolution;
        } else {
            planner_status = OpenRAVE::PS_Failed;
        }

    } catch (std::runtime_error const &e) {
        RAVELOG_ERROR("Planning failed: %s\n", e.what());
        planner_status = OpenRAVE::PS_Failed;
    }
    
    boost::chrono::steady_clock::time_point const toc
        = boost::chrono::steady_clock::now();
    m_totalPlanningTime += boost::chrono::duration_cast<
        boost::chrono::duration<double> >(toc - tic).count();
    
    return planner_status;
}

bool OMPLPlanner::IsInOrCollision(std::vector<double> const &values, std::vector<int> const &indices)
{
    std::ofstream ccfile;
    ccfile.open("or_ompl_colls.txt",std::ofstream::out| std::ofstream::app);
    boost::chrono::steady_clock::time_point const tic
       = boost::chrono::steady_clock::now();

    for (int i=0;i<values.size();i++)
        ccfile<<values[i]<<" ";
    ccfile<<std::endl;
    ccfile.close();
    
    m_robot->SetDOFValues(values, OpenRAVE::KinBody::CLA_Nothing, indices);
    bool const collided = GetEnv()->CheckCollision(m_robot)  || m_robot->CheckSelfCollision();
    
    boost::chrono::steady_clock::time_point const toc
        = boost::chrono::steady_clock::now();
    m_totalCollisionTime += boost::chrono::duration_cast<
        boost::chrono::duration<double> >(toc - tic).count();
    m_numCollisionChecks++;
    
    return collided;
}

bool OMPLPlanner::IsStateValid(ompl::base::State const *state)
{
    RobotState const *realVectorState = state->as<RobotState>();
    
    if (!realVectorState)
    {
        RAVELOG_ERROR("Invalid StateType. This should never happen.\n");
        return false;
    }
    
    std::vector<double> values = realVectorState->getValues();
    BOOST_FOREACH(double v, values) {
        if(std::isnan(v)) {
            RAVELOG_ERROR("Invalid value in state.\n");
            return false;
        }
    }
    
    return !IsInOrCollision(realVectorState->getValues(), realVectorState->getSpace()->getIndices());
}

bool OMPLPlanner::GetParametersCommand(std::ostream &sout, std::istream &sin) const
{
    typedef std::map<std::string, ompl::base::GenericParamPtr> ParamMap;

    ompl::base::PlannerPtr planner;
    if (m_planner) {
        planner = m_planner;
    }
    // We need an instance of the planner to query its ParamSet. Unfortunately,
    // constructing the planner requires a SpaceInformationPtr, which can only
    // be generated from an existing StateSpace. As a workaround, we construct
    // a simple one-DOF state space and make a temporary planner instance.
    else {
        ompl::base::StateSpacePtr const state_space
            = boost::make_shared<ompl::base::RealVectorStateSpace>(1);
        ompl::base::SpaceInformationPtr const space_information 
            = boost::make_shared<ompl::base::SpaceInformation>(state_space);
        planner.reset(m_planner_factory(space_information));
    }

    // Query the supported parameters. Each planner has a name and a "range
    // suggestion", which is used to generate the GUI in OMPL.app.
    ompl::base::ParamSet const &param_set = planner->params();
    ParamMap const &param_map = param_set.getParams();

    ParamMap::const_iterator it;
    for (it = param_map.begin(); it != param_map.end(); ++it) {
        sout << it->first << " (" << it->second->getRangeSuggestion() << ")\n";
    }

    return true;
}

bool OMPLPlanner::GetParameterValCommand(std::ostream &sout, std::istream &sin) const
{
    typedef std::map<std::string, ompl::base::GenericParamPtr> ParamMap;
    //Obtain argument from input stream
    std::string inp_arg;
    sin >> inp_arg;

    ompl::base::PlannerPtr planner;
    if (m_planner) {
        planner = m_planner;
    }
    // We need an instance of the planner to query its ParamSet. Unfortunately,
    // constructing the planner requires a SpaceInformationPtr, which can only
    // be generated from an existing StateSpace. As a workaround, we construct
    // a simple one-DOF state space and make a temporary planner instance.
    else {
        ompl::base::StateSpacePtr const state_space
            = boost::make_shared<ompl::base::RealVectorStateSpace>(1);
        ompl::base::SpaceInformationPtr const space_information 
            = boost::make_shared<ompl::base::SpaceInformation>(state_space);
        planner.reset(m_planner_factory(space_information));
    }

    // Query the supported parameters. Each planner has a name and a "range
    // suggestion", which is used to generate the GUI in OMPL.app.

    ompl::base::ParamSet const &param_set = planner->params();
<<<<<<< HEAD
    std::string value;

    //Check if in parameter map
    bool in_map = param_set.getParam(inp_arg,value);
=======
    ParamMap const &param_map = param_set.getParams();

    bool in_map = false;
    //Iterate through parameter map and return when it matches required param
    ParamMap::const_iterator it;
    for (it = param_map.begin(); it != param_map.end(); ++it) {
        if (it->first == inp_arg){
            in_map = true;
            sout<<it->first<<" "<<it->second->getValue();
            break;
        }
    }
>>>>>>> d535afe0

    if(!in_map){
        RAVELOG_ERROR("Parameter not in set\n");
        throw OpenRAVE::openrave_exception("Parameter not in set",OpenRAVE::ORE_InvalidArguments);
    }
<<<<<<< HEAD
    else{
        //Output key-value pair
        sout<<inp_arg<<" "<<value;
    }
=======
>>>>>>> d535afe0

    return true;

}


bool OMPLPlanner::GetTimes(std::ostream & sout, std::istream & sin) const
{
    sout << "checktime " << m_totalCollisionTime;
    sout << " totaltime " << m_totalPlanningTime;
    sout << " n_checks " << m_numCollisionChecks;
    return true;
}

}<|MERGE_RESOLUTION|>--- conflicted
+++ resolved
@@ -459,37 +459,20 @@
     // suggestion", which is used to generate the GUI in OMPL.app.
 
     ompl::base::ParamSet const &param_set = planner->params();
-<<<<<<< HEAD
     std::string value;
 
     //Check if in parameter map
     bool in_map = param_set.getParam(inp_arg,value);
-=======
-    ParamMap const &param_map = param_set.getParams();
-
-    bool in_map = false;
-    //Iterate through parameter map and return when it matches required param
-    ParamMap::const_iterator it;
-    for (it = param_map.begin(); it != param_map.end(); ++it) {
-        if (it->first == inp_arg){
-            in_map = true;
-            sout<<it->first<<" "<<it->second->getValue();
-            break;
-        }
-    }
->>>>>>> d535afe0
 
     if(!in_map){
         RAVELOG_ERROR("Parameter not in set\n");
         throw OpenRAVE::openrave_exception("Parameter not in set",OpenRAVE::ORE_InvalidArguments);
     }
-<<<<<<< HEAD
     else{
         //Output key-value pair
         sout<<inp_arg<<" "<<value;
     }
-=======
->>>>>>> d535afe0
+
 
     return true;
 
