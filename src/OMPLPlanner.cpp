--- conflicted
+++ resolved
@@ -83,7 +83,7 @@
     m_initialized = false;
 
     try {
-        typedef ompl::base::ScopedState<RobotStateSpace> ScopedState;
+        typedef ompl::base::ScopedState<ompl::base::RealVectorStateSpace> ScopedState;
 
         if (!robot) {
             RAVELOG_ERROR("Robot must not be NULL.\n");
@@ -97,8 +97,7 @@
         m_totalCollisionTime = 0.0;
         m_numCollisionChecks = 0;
 
-        std::vector<int> dof_indices = robot->GetActiveDOFIndices();
-        const unsigned int num_dof = dof_indices.size();
+        size_t const num_dof = robot->GetActiveDOF();
         m_parameters = boost::make_shared<OMPLPlannerParameters>();
         m_parameters->copy(params_raw);
 
@@ -113,12 +112,12 @@
         m_simple_setup = boost::make_shared<ompl::geometric::SimpleSetup>(m_state_space);
 
         RAVELOG_DEBUG("Setting initial configuration.\n");
-        if (m_parameters->vinitialconfig.size() != dof_indices.size()) {
+        if (m_parameters->vinitialconfig.size() != num_dof) {
             RAVELOG_ERROR("Start configuration has incorrect DOF;"
                           " expected %d, got %d.\n",
                           num_dof, m_parameters->vinitialconfig.size());
             return false;
-        } else if (IsInOrCollision(m_parameters->vinitialconfig, dof_indices)) {
+        } else if (IsInOrCollision(m_parameters->vinitialconfig)) {
             RAVELOG_ERROR("Initial configuration in collision.\n");
             return false;
         }
@@ -130,35 +129,21 @@
         m_simple_setup->setStartState(q_start);
 
         RAVELOG_DEBUG("Setting goal configuration.\n");
-		std::vector<TSRChain::Ptr> goal_chains;
-		BOOST_FOREACH(TSRChain::Ptr tsr_chain, m_parameters->m_tsrchains){
-			if(tsr_chain->sampleGoal()){
-				goal_chains.push_back(tsr_chain);
-			}
-		}
-
-		if(goal_chains.size() > 0) {
-			TSRGoal::Ptr goaltsr = boost::make_shared<TSRGoal>(m_simple_setup->getSpaceInformation(),
-															   goal_chains,
-															   robot);
-			m_simple_setup->setGoal(goaltsr);
-		}else{
-			if (m_parameters->vgoalconfig.size() != num_dof) {
-				RAVELOG_ERROR("End configuration has incorrect DOF;"
-							  "  expected %d, got %d.\n",
-							  num_dof, m_parameters->vgoalconfig.size());
-				return false;
-			} else if (IsInOrCollision(m_parameters->vgoalconfig, dof_indices)) {
-				RAVELOG_ERROR("Goal configuration is in collision.\n");
-				return false;
-			}
-
-			ScopedState q_goal(m_state_space);
-			for (size_t i = 0; i < num_dof; i++) {
-				q_goal->values[i] = m_parameters->vgoalconfig[i];
-			}
-			m_simple_setup->setGoalState(q_goal);
-		}
+        if (m_parameters->vgoalconfig.size() != num_dof) {
+            RAVELOG_ERROR("End configuration has incorrect DOF;"
+                          "  expected %d, got %d.\n",
+                          num_dof, m_parameters->vgoalconfig.size());
+            return false;
+        } else if (IsInOrCollision(m_parameters->vgoalconfig)) {
+            RAVELOG_ERROR("Goal configuration is in collision.\n");
+            return false;
+        }
+
+        ScopedState q_goal(m_state_space);
+        for (size_t i = 0; i < num_dof; i++) {
+            q_goal->values[i] = m_parameters->vgoalconfig[i];
+        }
+        m_simple_setup->setGoalState(q_goal);
 
         RAVELOG_DEBUG("Creating planner.\n");
         m_planner = CreatePlanner(*m_parameters);
@@ -280,14 +265,9 @@
             m_simple_setup->solve(m_parameters->m_timeLimit);
         }
 
-<<<<<<< HEAD
-        if (success) {
-            return ToORTrajectory(m_simple_setup->getSolutionPath(), ptraj);
-=======
         if (m_simple_setup->haveExactSolutionPath()) {
             ToORTrajectory(m_simple_setup->getSolutionPath(), ptraj);
             return OpenRAVE::PS_HasSolution;
->>>>>>> 87a16499
         } else {
             return OpenRAVE::PS_Failed;
         }
@@ -298,18 +278,9 @@
     }
 }
 
-bool OMPLPlanner::IsInOrCollision(std::vector<double> const &values, std::vector<int> const &indices)
-{
-<<<<<<< HEAD
-#ifdef TIME_COLLISION_CHECKS
-    struct timespec tic;
-    clock_gettime(CLOCK_THREAD_CPUTIME_ID, &tic);
-#endif
-
-    m_robot->SetDOFValues(values, OpenRAVE::KinBody::CLA_Nothing, indices);
-=======
+bool OMPLPlanner::IsInOrCollision(std::vector<double> const &values)
+{
     m_robot->SetActiveDOFValues(values, OpenRAVE::KinBody::CLA_Nothing);
->>>>>>> 87a16499
     bool const collided = GetEnv()->CheckCollision(m_robot)
                        || m_robot->CheckSelfCollision();
     m_numCollisionChecks++;
@@ -318,11 +289,16 @@
 
 bool OMPLPlanner::IsStateValid(ompl::base::State const *state)
 {
-
-    RobotState const *realVectorState = state->as<RobotState>();
+    typedef ompl::base::RealVectorStateSpace::StateType StateType;
+    StateType const *realVectorState = state->as<StateType>();
+    size_t const num_dof = m_robot->GetActiveDOF();
 
     if (realVectorState) {
-        return !IsInOrCollision(realVectorState->getValues(), realVectorState->getIndices());
+        std::vector<OpenRAVE::dReal> values(num_dof);
+        for (size_t i = 0; i < num_dof; i++) {
+            values[i] = realVectorState->values[i];
+        }
+        return !IsInOrCollision(values);
     } else {
         RAVELOG_ERROR("Invalid StateType. This should never happen.\n");
         return false;
@@ -343,14 +319,19 @@
     or_traj->Init(m_robot->GetActiveConfigurationSpecification());
 
     for (size_t i = 0; i < states.size(); ++i){
-        RobotState const *state
-            = states[i]->as<RobotState>();
+        ompl::base::RealVectorStateSpace::StateType const *state
+            = states[i]->as<ompl::base::RealVectorStateSpace::StateType>();
         if (!state) {
             RAVELOG_ERROR("Unable to convert output trajectory."
                           "State is not a RealVectorStateSpace::StateType.");
             return OpenRAVE::PS_Failed;
         }
-        or_traj->Insert(i, state->getValues(), true);
+
+        std::vector<OpenRAVE::dReal> sample(num_dof);
+        for (size_t j = 0; j < num_dof; ++j) {
+            sample[j] = (*state)[j];
+        }
+        or_traj->Insert(i, sample, true);
     }
     return OpenRAVE::PS_HasSolution;
 }
