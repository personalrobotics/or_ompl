/***********************************************************************

Copyright (c) 2014, Carnegie Mellon University
All rights reserved.

Authors: Michael Koval <mkoval@cs.cmu.edu>
         Matthew Klingensmith <mklingen@cs.cmu.edu>
         Christopher Dellin <cdellin@cs.cmu.edu>

Redistribution and use in source and binary forms, with or without
modification, are permitted provided that the following conditions are
met:

  Redistributions of source code must retain the above copyright
  notice, this list of conditions and the following disclaimer.

  Redistributions in binary form must reproduce the above copyright
  notice, this list of conditions and the following disclaimer in the
  documentation and/or other materials provided with the distribution.

THIS SOFTWARE IS PROVIDED BY THE COPYRIGHT HOLDERS AND CONTRIBUTORS
"AS IS" AND ANY EXPRESS OR IMPLIED WARRANTIES, INCLUDING, BUT NOT
LIMITED TO, THE IMPLIED WARRANTIES OF MERCHANTABILITY AND FITNESS FOR
A PARTICULAR PURPOSE ARE DISCLAIMED. IN NO EVENT SHALL THE COPYRIGHT
HOLDER OR CONTRIBUTORS BE LIABLE FOR ANY DIRECT, INDIRECT, INCIDENTAL,
SPECIAL, EXEMPLARY, OR CONSEQUENTIAL DAMAGES (INCLUDING, BUT NOT
LIMITED TO, PROCUREMENT OF SUBSTITUTE GOODS OR SERVICES; LOSS OF USE,
DATA, OR PROFITS; OR BUSINESS INTERRUPTION) HOWEVER CAUSED AND ON ANY
THEORY OF LIABILITY, WHETHER IN CONTRACT, STRICT LIABILITY, OR TORT
(INCLUDING NEGLIGENCE OR OTHERWISE) ARISING IN ANY WAY OUT OF THE USE
OF THIS SOFTWARE, EVEN IF ADVISED OF THE POSSIBILITY OF SUCH DAMAGE.

*************************************************************************/

#include <boost/chrono.hpp>
#include <boost/foreach.hpp>
#include <openrave/openrave.h>
#include <ompl/base/SpaceInformation.h>

#include <or_ompl/StateSpaces.h>

using namespace or_ompl;
namespace ob = ompl::base;

void ContinuousJointsStateSpace::registerProjections() {
    registerProjection("default", _projectionEvaluator);
    registerDefaultProjection(_projectionEvaluator);
    StateSpace::registerProjections();
}

ContinuousJointsStateSpace::ContinuousJointsStateSpace(const std::vector<bool>& is_continuous) :
        ompl::base::CompoundStateSpace(), _isContinuous(is_continuous) {
    // TODO: THIS AINT RIGHT
    size_t realDOFCount = 0;
    for (size_t i = 0; i < is_continuous.size(); i++) {
        if (is_continuous[i]) {
            if (realDOFCount > 0)
            {
                addSubspace(ompl::base::StateSpacePtr(new ompl::base::RealVectorStateSpace(realDOFCount)), 1.0);
                realDOFCount = 0;
            }
            addSubspace(ompl::base::StateSpacePtr(new ompl::base::SO2StateSpace()), 1.0);
        }
        else {
            realDOFCount++;
        }
    }
    if (realDOFCount > 0)
    {
        addSubspace(ompl::base::StateSpacePtr(new ompl::base::RealVectorStateSpace(realDOFCount)), 1.0);
    }
    _projectionEvaluator.reset(new ContinuousJointsProjectionEvaluator(this));
}

void ContinuousJointsStateSpace::setBounds(const ompl::base::RealVectorBounds& bounds) {
    BOOST_ASSERT(bounds.high.size() == bounds.low.size());

    for (size_t i = 0; i < bounds.high.size(); i++) {
        if (_isContinuous[i]) {
            continue;
        }
        else {
            ompl::base::RealVectorStateSpace* space = components_[i]->as<ompl::base::RealVectorStateSpace>();
            ompl::base::RealVectorBounds subBounds(space->getDimension());

            for (size_t k = 0; k < space->getDimension(); k++) {
                subBounds.high[k] = bounds.high[i + k];
                subBounds.low[k] = bounds.low[i + k];
            }

            space->setBounds(subBounds);
            i += space->getDimension();
        }
    }
}

ContinuousJointsProjectionEvaluator::ContinuousJointsProjectionEvaluator(ompl::base::StateSpace* stateSpace) :
    ompl::base::ProjectionEvaluator(stateSpace) {
    ContinuousJointsStateSpace* robotStateSpace = dynamic_cast<ContinuousJointsStateSpace*>(stateSpace);

    if (!robotStateSpace) {
        RAVELOG_ERROR("Can only use ContinuousJointsStateSpace with RobotProjectionEvaluator!");
        return;
    }

    _robotStateSpace = robotStateSpace;
}

ContinuousJointsProjectionEvaluator::ContinuousJointsProjectionEvaluator(ompl::base::StateSpacePtr stateSpace) :
    ProjectionEvaluator(stateSpace) {
    ContinuousJointsStateSpace* robotStateSpace = dynamic_cast<ContinuousJointsStateSpace*>(stateSpace.get());

    if (!robotStateSpace) {
        RAVELOG_ERROR("Can only use ContinuousJointsStateSpace with RobotProjectionEvaluator!");
        return;
    }

    _robotStateSpace = robotStateSpace;
}

ContinuousJointsProjectionEvaluator::~ContinuousJointsProjectionEvaluator() {

}

void ContinuousJointsProjectionEvaluator::setup() {
    _projectionMatrix.mat = _projectionMatrix.ComputeRandom(_robotStateSpace->getDimension(), getDimension());
    defaultCellSizes();
    ProjectionEvaluator::setup();
}

void ContinuousJointsProjectionEvaluator::defaultCellSizes() {
    cellSizes_.resize(getDimension());

    for (size_t i = 0; i < getDimension(); i++) {
        cellSizes_[i] = 0.5f;
    }
}

/** \brief Return the dimension of the projection defined by this evaluator */
unsigned int ContinuousJointsProjectionEvaluator::getDimension() const {
    int dim = _robotStateSpace->getDimension();
    if (dim <= 2) {
        return dim;
    }
    else {
        return (int)(log(_robotStateSpace->getDimension())) + 1;
    }
}

/** \brief Compute the projection as an array of double values */
void ContinuousJointsProjectionEvaluator::project(const ompl::base::State *state, ompl::base::EuclideanProjection &projection) const {
    std::vector<double> values;
    _robotStateSpace->copyToReals(values, state);
    projection.resize(getDimension());
    _projectionMatrix.project(values.data(), projection);
}


or_ompl::OrStateValidityChecker::OrStateValidityChecker(
        const ompl::base::SpaceInformationPtr &si,
        OpenRAVE::RobotBasePtr robot, std::vector<int> const &indices,
        bool do_baked):
    ompl::base::StateValidityChecker(si),
    m_stateSpace(si->getStateSpace().get()),
<<<<<<< HEAD
    m_env(robot->GetEnv()), m_robot(robot), m_indices(indices),
    m_do_baked(do_baked)
{
    if (m_do_baked)
    {
        OpenRAVE::CollisionCheckerBasePtr cc = m_env->GetCollisionChecker();

        std::stringstream sinput;
        std::stringstream soutput;
        sinput << "GetBakingFunctions";
        try
        {
            if (!cc->SendCommand(soutput, sinput))
                throw std::runtime_error("collision checker doesn't support baked checks!");
        }
        catch (const OpenRAVE::openrave_exception & exc)
        {
            throw std::runtime_error("collision checker doesn't support baked checks!");
        }

        boost::function< void ()> * fn_bake_begin;
        boost::function< OpenRAVE::KinBodyPtr ()> * fn_bake_end;
        boost::function< bool (OpenRAVE::KinBodyConstPtr, OpenRAVE::CollisionReportPtr)> * fn_check_baked_collision;
        soutput >> (void *&)fn_bake_begin;
        soutput >> (void *&)fn_bake_end;
        soutput >> (void *&)fn_check_baked_collision;
        m_bake_begin = *fn_bake_begin;
        m_bake_end = *fn_bake_end;
        m_baked_checker = *fn_check_baked_collision;
    }
    
    resetStatistics();
}

void or_ompl::OrStateValidityChecker::start()
{
    if (m_do_baked)
    {
        m_bake_begin();
        m_env->CheckCollision(m_robot);
        m_robot->CheckSelfCollision();
        m_baked_kinbody = m_bake_end();
    }
}
void or_ompl::OrStateValidityChecker::stop()
{
    m_baked_kinbody.reset();
}

bool or_ompl::OrStateValidityChecker::computeFk(const ompl::base::State *state, uint32_t checklimits) const
{
=======
    m_env(robot->GetEnv()), m_robot(robot), m_indices(indices) {
    resetStatistics();
}

bool or_ompl::OrStateValidityChecker::computeFk(const ompl::base::State *state, uint32_t checklimits) const {
>>>>>>> 0e78c851
    std::vector<double> values;
    m_stateSpace->copyToReals(values, state);
    
    BOOST_FOREACH(double v, values) {
        if(std::isnan(v)) {
            RAVELOG_ERROR("Invalid value in state.\n");
            return false;
        }
    }
    
    m_robot->SetDOFValues(values, checklimits, m_indices);
    return true;
}

bool or_ompl::OrStateValidityChecker::isValid(const ompl::base::State *state) const {
    boost::chrono::steady_clock::time_point const tic
       = boost::chrono::steady_clock::now();
    
    bool collided = !computeFk(state, OpenRAVE::KinBody::CLA_Nothing);
    
    if (m_do_baked)
        collided = collided || m_baked_checker(m_baked_kinbody, OpenRAVE::CollisionReportPtr());
    else
        collided = collided || m_env->CheckCollision(m_robot) || m_robot->CheckSelfCollision();
    
    boost::chrono::steady_clock::time_point const toc
        = boost::chrono::steady_clock::now();
    m_totalCollisionTime += boost::chrono::duration_cast<
        boost::chrono::duration<double> >(toc - tic).count();
    m_numCollisionChecks++;
    
    return !collided;
}

or_ompl::RealVectorOrStateValidityChecker::RealVectorOrStateValidityChecker(
        const ompl::base::SpaceInformationPtr &si,
<<<<<<< HEAD
        OpenRAVE::RobotBasePtr robot, std::vector<int> const &indices,
        bool do_baked):
    or_ompl::OrStateValidityChecker(si,robot,indices,do_baked),
    m_num_dof(si->getStateDimension())
{
=======
        OpenRAVE::RobotBasePtr robot, std::vector<int> const &indices):
    or_ompl::OrStateValidityChecker(si,robot,indices),
    m_num_dof(si->getStateDimension()) {
>>>>>>> 0e78c851
}

bool or_ompl::RealVectorOrStateValidityChecker::computeFk(const ompl::base::State *state, uint32_t checklimits) const {
    ompl::base::RealVectorStateSpace::StateType const * real_state
        = state->as<ompl::base::RealVectorStateSpace::StateType>();
    
    std::vector<double> values(real_state->values, real_state->values+m_num_dof);
    
    BOOST_FOREACH(double v, values) {
        if(std::isnan(v)) {
            RAVELOG_ERROR("Invalid value in state.\n");
            return false;
        }
    }
    
    m_robot->SetDOFValues(values, checklimits, m_indices);
    return true;
}<|MERGE_RESOLUTION|>--- conflicted
+++ resolved
@@ -162,7 +162,6 @@
         bool do_baked):
     ompl::base::StateValidityChecker(si),
     m_stateSpace(si->getStateSpace().get()),
-<<<<<<< HEAD
     m_env(robot->GetEnv()), m_robot(robot), m_indices(indices),
     m_do_baked(do_baked)
 {
@@ -197,8 +196,7 @@
     resetStatistics();
 }
 
-void or_ompl::OrStateValidityChecker::start()
-{
+void or_ompl::OrStateValidityChecker::start() {
     if (m_do_baked)
     {
         m_bake_begin();
@@ -207,20 +205,12 @@
         m_baked_kinbody = m_bake_end();
     }
 }
-void or_ompl::OrStateValidityChecker::stop()
-{
+
+void or_ompl::OrStateValidityChecker::stop() {
     m_baked_kinbody.reset();
 }
 
-bool or_ompl::OrStateValidityChecker::computeFk(const ompl::base::State *state, uint32_t checklimits) const
-{
-=======
-    m_env(robot->GetEnv()), m_robot(robot), m_indices(indices) {
-    resetStatistics();
-}
-
 bool or_ompl::OrStateValidityChecker::computeFk(const ompl::base::State *state, uint32_t checklimits) const {
->>>>>>> 0e78c851
     std::vector<double> values;
     m_stateSpace->copyToReals(values, state);
     
@@ -257,17 +247,10 @@
 
 or_ompl::RealVectorOrStateValidityChecker::RealVectorOrStateValidityChecker(
         const ompl::base::SpaceInformationPtr &si,
-<<<<<<< HEAD
         OpenRAVE::RobotBasePtr robot, std::vector<int> const &indices,
         bool do_baked):
     or_ompl::OrStateValidityChecker(si,robot,indices,do_baked),
-    m_num_dof(si->getStateDimension())
-{
-=======
-        OpenRAVE::RobotBasePtr robot, std::vector<int> const &indices):
-    or_ompl::OrStateValidityChecker(si,robot,indices),
     m_num_dof(si->getStateDimension()) {
->>>>>>> 0e78c851
 }
 
 bool or_ompl::RealVectorOrStateValidityChecker::computeFk(const ompl::base::State *state, uint32_t checklimits) const {
